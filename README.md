# MusicSync

<<<<<<< HEAD
### Synchronize your Apple Music library with Spotify.
This tool matches songs between platforms with precision and gives you **full control over your data**.
=======
## Summary
Synchronize Apple Music library with Spotify.
**Only works with playlists**. Hence, you need playlists in your Apple Music library for these scripts to run.
To sync your entire library, create a playlist that holds all your songs.
>>>>>>> 6f0cad4a

# 🚀 Features

- 100% local processing – no third-party servers involved.
- Incremental syncing: tracks previously synced are tracked.
- Detailed logging of sync results, including match scores.
- Handles edge cases like artist collaborations (`feat.`, `&`, etc.)

<details>
<summary>🔍 Example Sync Report</summary>

| Apple Song Name   | Apple Artist     | Apple Album            | Spotify Song Name   | Spotify Artist   | Spotify Album   | Spotify Track ID       | Total Similarity | Song Similarity | Artist Similarity | Album Similarity |
|:------------------|:-----------------|:-----------------------|:--------------------|:-----------------|:----------------|:-----------------------|-----------------:|----------------:|------------------:|-----------------:|
| Caruso            | Fiorella Mannoia | A te (Special Edition) | Caruso              | Fiorella Mannoia | A te            | 2kWftUZ8PxLQtRvrHX3cIe |             0.79 |             1.0 |               1.0 |              0.30 |

</details>

# 🛠 Installation

## 1. Register a Spotify Developer App

These steps have been validated with the website's version as of 2021-01-17.

1. Visit [Spotify Developer Dashboard]https://developer.spotify.com/dashboard/ and create/log into your account
2. Click on `CREATE AN APP`
   - Provide the app name & description of your choice, tick the terms of service and click "CREATE"
3. In `EDIT SETTINGS`, under `Redirect URIs` add the following URLs:
   - `http://localhost:9000/callback/`
   - `http://localhost:8090`
4. Save your **Client ID** and **Client Secret** – you'll need them in Section 2.3.

## 2. Set-up Environment

### 2.1 Clone Repository

```commandline
git clone git@github.com:calyptis/MusicSync.git
cd MusicSync
```

### 2.2 Install Dependencies

Using pip:
```
pip install -r requirements.txt
```

Using conda:

```
conda env create -f environment.yml
```

For development:

```
pip install -e .
```


### 2.3 Add Your Credentials

Create a file `credentials/credentials.json` with the following content:

```python
{
	"client_id": "your-client-id",
	"client_secret": "your-client-secret",
	"redirect_uri": "http://localhost:9000/callback/",
}
```

replace your client ID and secret with the values obtained from step 4 in Section 1.


# 🎵 Syncing Your Library

## Step 1: Export from Apple Music

<<<<<<< HEAD
- Open the Apple Music app (tested with version 1.2.5.7)
- Go to File → Library → Export Library...
- Save the file as `Library.xml` in the `data/apple_music/` directory

> ⚠️ You must complete this step before syncing!
=======
Get Apple Music info:
- open Music app (macOS or Windows, tested with app version `1.2.5.7`)
- Go to `File -> Library -> Export Library...`
- Save file as `Library.xml` in `data/apple_music/`

Now, playlists can be synced.
>>>>>>> 6f0cad4a

## Step 2: Sync

### Syncs entire library (all playlists)
```bash
python -m music_sync.main
```

### Syncs a specific playlist

1. Parse the Apple Music library (if not already done):

```bash
python -m music_sync.apple_music.main
```

2. Sync a playlist by name

```bash
python -m music_sync.spotify.main --name "Apple Music Playlist Name"
```

# ⚠️ Notes
- Syncing only adds songs to Spotify playlists
- Songs removed in Apple Music will not be removed from the Spotify playlist.

# 🧠 TODO:
- [ ] Use cosine similarity of LLM embeddings to better evaluate match

# 🔗 Related projects
- https://soundiiz.com<|MERGE_RESOLUTION|>--- conflicted
+++ resolved
@@ -1,17 +1,12 @@
 # MusicSync
 
-<<<<<<< HEAD
 ### Synchronize your Apple Music library with Spotify.
 This tool matches songs between platforms with precision and gives you **full control over your data**.
-=======
-## Summary
-Synchronize Apple Music library with Spotify.
-**Only works with playlists**. Hence, you need playlists in your Apple Music library for these scripts to run.
-To sync your entire library, create a playlist that holds all your songs.
->>>>>>> 6f0cad4a
 
 # 🚀 Features
 
+- Syncs only playlists
+   - To sync all your entire library, add it to a single playlist 
 - 100% local processing – no third-party servers involved.
 - Incremental syncing: tracks previously synced are tracked.
 - Detailed logging of sync results, including match scores.
@@ -88,20 +83,11 @@
 
 ## Step 1: Export from Apple Music
 
-<<<<<<< HEAD
 - Open the Apple Music app (tested with version 1.2.5.7)
 - Go to File → Library → Export Library...
 - Save the file as `Library.xml` in the `data/apple_music/` directory
 
 > ⚠️ You must complete this step before syncing!
-=======
-Get Apple Music info:
-- open Music app (macOS or Windows, tested with app version `1.2.5.7`)
-- Go to `File -> Library -> Export Library...`
-- Save file as `Library.xml` in `data/apple_music/`
-
-Now, playlists can be synced.
->>>>>>> 6f0cad4a
 
 ## Step 2: Sync
 
